use std::io::Write;

use embeddings::Embeddings;
use llm::LLM;
use output_projection::OutputProjection;
use transformer::TransformerBlock;
use vocab::Vocab;

<<<<<<< HEAD
mod dataset_loader;
mod llm;
=======
mod adam;
>>>>>>> 1d4b9730
mod embeddings;
mod feed_forward;
mod layer_norm;
mod llm;
mod output_projection;
mod self_attention;
mod transformer;
mod vocab;

// Use the constants from lib.rs
const MAX_SEQ_LEN: usize = 80;
const EMBEDDING_DIM: usize = 128;
const HIDDEN_DIM: usize = 256;

fn main() {
    // Mock input - test conversational format
    let string = String::from("User: How do mountains form?");

    // Extract all unique words from training data to create vocabulary
    let mut vocab_set = std::collections::HashSet::new();

    // Add end of sequence token
    vocab_set.insert("</s>".to_string());
<<<<<<< HEAD
    
    
    let dataset = dataset_loader::Dataset::new(
        String::from("data/pretraining_data.json"),
        String::from("data/chat_training_data.json"),
        dataset_loader::DatasetType::JSON,
    ); // Placeholder, not used in this example
=======

    // Pre-training data - simple text completion patterns
    let pretraining_data = vec![
        "The sun rises in the east and sets in the west </s>",
        "Water flows downhill due to gravity </s>",
        "Birds fly through the air using their wings </s>",
        "Fish swim in rivers, lakes, and oceans </s>",
        "Trees grow tall and produce leaves </s>",
        "Rain falls from clouds in the sky </s>",
        "Fire is hot and produces light </s>",
        "Ice is frozen water that melts when heated </s>",
        "Mountains are tall and rocky formations </s>",
        "The moon orbits around planet Earth </s>",
        "Flowers bloom in spring and summer </s>",
        "Snow is cold and white </s>",
        "Wind moves air from place to place </s>",
        "Rivers flow into larger bodies of water </s>",
        "Sand is found on beaches and in deserts </s>",
        "Grass grows in fields and yards </s>",
        "Rocks are hard and can be different colors </s>",
        "Stars shine bright in the night sky </s>",
        "Waves move across the surface of water </s>",
        "Clouds form when water vapor rises </s>",
        "Lightning is bright and makes thunder </s>",
        "Storms bring rain and strong winds </s>",
        "Seasons change throughout the year </s>",
        "Animals eat food to survive </s>",
        "Plants need sunlight and water to grow </s>",
    ];

    let chat_training_data = vec![
        // Conversational instruction-following data
        ("User: What causes rain? Assistant: Rain is caused by water vapor in clouds condensing into droplets that become too heavy to remain airborne </s>"),
        ("User: How do mountains form? Assistant: Mountains are formed through tectonic forces or volcanism over long geological time periods </s>"),
        ("User: What is the Amazon rainforest? Assistant: The Amazon rainforest is one of the most biodiverse places on earth, home to countless species </s>"),
        ("User: At what temperature does water boil? Assistant: Water boils at 100 degrees celsius at standard atmospheric pressure </s>"),
        ("User: How long does it take the moon to orbit Earth? Assistant: The moon orbits the earth approximately every 27.3 days </s>"),
        ("User: What is photosynthesis? Assistant: Photosynthesis is the process by which green plants use sunlight to synthesize food from carbon dioxide </s>"),
        ("User: How does gravity work? Assistant: Gravity is a force that attracts two bodies toward each other based on their mass </s>"),
        ("User: How many neurons are in the human brain? Assistant: The human brain contains about 86 billion neurons that transmit information throughout the body </s>"),
        ("User: What is electricity? Assistant: Electricity is the flow of electrons through a conductor, often used to power devices </s>"),
        ("User: What is climate change? Assistant: Climate change refers to long-term shifts in temperatures and weather patterns on Earth </s>"),
        ("User: How long do oak trees live? Assistant: Oak trees can live for hundreds of years and produce acorns as their fruit </s>"),
        ("User: What happened to Pluto? Assistant: Pluto was reclassified from a planet to a dwarf planet in 2006 by astronomers </s>"),
        ("User: How is glass made? Assistant: Glass is made by heating sand, soda ash, and limestone to very high temperatures until they melt </s>"),
        ("User: What do volcanoes do? Assistant: Volcanoes can erupt with lava, ash, and gases, altering landscapes and ecosystems </s>"),
        ("User: Why was the Great Wall built? Assistant: The great wall of china was built to protect ancient china from invasions </s>"),
        ("User: What are penguins like? Assistant: Penguins are flightless birds that are well adapted to life in cold environments </s>"),
        ("User: How much rain do deserts get? Assistant: Deserts receive less than 250 millimeters of precipitation each year </s>"),
        ("User: What is Jupiter like? Assistant: Jupiter is the largest planet in our solar system and has dozens of moons </s>"),
        ("User: How fast does light travel? Assistant: Light travels at approximately 299,792 kilometers per second in a vacuum </s>"),
        ("User: What is gold used for? Assistant: Gold is a dense, soft metal often used in jewelry and electronics due to its conductivity </s>"),
        ("User: What covers most of Earth? Assistant: Most of the earth's surface is covered by water, primarily in oceans </s>"),
        ("User: How do bicycles work? Assistant: Bicycles are an efficient mode of transport that convert human energy into motion through gears </s>"),
        ("User: How is chocolate made? Assistant: Chocolate is made from roasted and ground cacao seeds, often sweetened and flavored </s>"),
        ("User: What is the internet? Assistant: The internet is a global network that allows for digital communication and information sharing </s>"),
        ("User: How do wind turbines work? Assistant: Wind energy is harnessed using turbines that convert wind motion into electricity </s>"),
        ("User: What are cats like? Assistant: Cats are domesticated mammals known for their independence and hunting instincts </s>"),
        ("User: How do languages change? Assistant: Languages evolve over time through cultural, social, and technological influences </s>"),
        ("User: What did the printing press do? Assistant: The printing press revolutionized the spread of information in the 15th century </s>"),
        ("User: What is sound? Assistant: Sound is a vibration that travels through air, water, or solid materials to reach our ears </s>"),
        ("User: Why is carbon important? Assistant: Carbon is an essential element in organic chemistry, forming the basis of all life on Earth </s>"),
        ("User: What was the Library of Alexandria? Assistant: The library of alexandria was one of the most significant libraries of the ancient world </s>"),
        ("User: What do honeybees do? Assistant: Honeybees play a vital role in pollination, which supports ecosystems and agriculture </s>"),
        ("User: Are electric cars better? Assistant: Electric vehicles produce less air pollution than traditional gasoline-powered cars </s>"),
        ("User: How do you make bread? Assistant: Bread is typically made from flour, water, yeast, and salt through a baking process </s>"),
        ("User: What is the Sahara desert? Assistant: The sahara desert is the largest hot desert in the world, spanning multiple countries </s>"),
        ("User: What are renewable resources? Assistant: Renewable resources replenish naturally and include sunlight, wind, and water </s>"),
        ("User: What are eclipses? Assistant: Eclipses occur when one celestial body moves into the shadow of another </s>"),
        ("User: How are language models trained? Assistant: Language models are trained using vast amounts of text to learn patterns in language </s>"),
        ("User: How do compasses work? Assistant: Compasses work by aligning a magnetic needle with the earth's magnetic field </s>"),
        ("User: What do vaccines do? Assistant: Vaccines help the immune system recognize and fight off specific pathogens </s>"),
        // Greeting and conversational patterns
        ("User: Hello! Assistant: Hello! How can I help you today? </s>"),
        ("User: Hi! Assistant: Hi there! What can I do for you? </s>"),
        ("User: Hey! Assistant: Hey! How's it going? What would you like to know? </s>"),
        ("User: Good morning! Assistant: Good morning! Hope you're having a great day. How can I assist you? </s>"),
        ("User: Good afternoon! Assistant: Good afternoon! What can I help you with today? </s>"),
        ("User: Good evening! Assistant: Good evening! How may I help you tonight? </s>"),
        ("User: How are you? Assistant: I'm doing well, thank you for asking! How can I help you today? </s>"),
        ("User: What's up? Assistant: Not much, just here to help! What would you like to know? </s>"),
        ("User: Greetings! Assistant: Greetings! It's nice to meet you. How can I be of assistance? </s>"),
        ("User: Thank you. Assistant: You're welcome! I'm happy to help </s>"),
        ("User: Can you explain that? Assistant: Of course! I'd be happy to explain in more detail </s>"),
        ("User: I don't understand. Assistant: No problem! Let me try to explain it differently </s>"),
        ("User: What do you think? Assistant: Based on the information available, I think it's important to consider multiple perspectives </s>"),
    ];
>>>>>>> 1d4b9730

    // Process all training examples for vocabulary
    // First process pre-training data
    for text in &dataset.pretraining_data {
        for word in text.split_whitespace() {
            // Handle punctuation by splitting it from words
            let mut current = String::new();
            for c in word.chars() {
                if c.is_ascii_punctuation() {
                    if !current.is_empty() {
                        vocab_set.insert(current.clone());
                        current.clear();
                    }
                    vocab_set.insert(c.to_string());
                } else {
                    current.push(c);
                }
            }
            if !current.is_empty() {
                vocab_set.insert(current);
            }
        }
    }

    // Then process chat training data
    for row in &dataset.chat_training_data {
        // Add words from outputs
        for word in row.split_whitespace() {
            // Handle punctuation by splitting it from words
            let mut current = String::new();
            for c in word.chars() {
                if c.is_ascii_punctuation() {
                    if !current.is_empty() {
                        vocab_set.insert(current.clone()); // Clone to avoid moving
                        current.clear(); // Use clear() instead of String::new()
                    }
                    vocab_set.insert(c.to_string());
                } else {
                    current.push(c);
                }
            }
            if !current.is_empty() {
                vocab_set.insert(current);
            }
        }
    }

    let mut vocab_words: Vec<String> = vocab_set.into_iter().collect();
    vocab_words.sort(); // Sort for deterministic ordering
    let vocab_words_refs: Vec<&str> = vocab_words.iter().map(|s: &String| s.as_str()).collect();
    let vocab = Vocab::new(vocab_words_refs);

    let transformer_block_1 = TransformerBlock::new(EMBEDDING_DIM, HIDDEN_DIM);
    // let transformer_block_2 = TransformerBlock::new(EMBEDDING_DIM, HIDDEN_DIM);
    // let transformer_block_3 = TransformerBlock::new(EMBEDDING_DIM, HIDDEN_DIM);
    let output_projection = OutputProjection::new(EMBEDDING_DIM, vocab.words.len());
    let embeddings = Embeddings::new(vocab.clone());
<<<<<<< HEAD
    let mut llm = LLM::new(vocab, vec![
        Box::new(embeddings),
        Box::new(transformer_block_1),
        // Box::new(transformer_block_2),
        // Box::new(transformer_block_3),
        Box::new(output_projection),
    ]);
=======
    let mut llm = LLM::new(
        vocab,
        vec![
            Box::new(embeddings),
            Box::new(transformer_block_1),
            Box::new(transformer_block_2),
            Box::new(transformer_block_3),
            Box::new(output_projection),
        ],
    );
>>>>>>> 1d4b9730

    println!("\n=== MODEL INFORMATION ===");
    println!("Network architecture: {}", llm.network_description());

    println!("\n=== BEFORE TRAINING ===");
    println!("Input: {}", string);
    println!("Output: {}", llm.predict(&string));

    println!("\n=== PRE-TRAINING MODEL ===");
<<<<<<< HEAD
    println!("Pre-training on {} examples for {} epochs with learning rate {}", 
             dataset.pretraining_data.len(), 100, 0.0005);
    llm.train(dataset.pretraining_data.iter().map(|s| s.as_str()).collect::<Vec<&str>>(), 100, 0.0005);
    
    println!("\n=== INSTRUCTION TUNING ===");
    println!("Instruction tuning on {} examples for {} epochs with learning rate {}", 
             dataset.chat_training_data.len(), 100, 0.0001);
    llm.train(dataset.chat_training_data.iter().map(|s| s.as_str()).collect::<Vec<&str>>(), 100, 0.0001); // Much lower learning rate for stability
    
=======
    println!(
        "Pre-training on {} examples for {} epochs with learning rate {}",
        pretraining_data.len(),
        100,
        0.0005
    );
    llm.train(pretraining_data, 100, 0.0005);

    println!("\n=== INSTRUCTION TUNING ===");
    println!(
        "Instruction tuning on {} examples for {} epochs with learning rate {}",
        chat_training_data.len(),
        100,
        0.0001
    );
    llm.train(chat_training_data, 100, 0.0001); // Much lower learning rate for stability

>>>>>>> 1d4b9730
    println!("\n=== AFTER TRAINING ===");
    println!("Input: {}", string);
    let result = llm.predict(&string);
    println!("Output: {}", result);
    println!("======================\n");

    // Interactive mode for user input
    println!("\n--- Interactive Mode ---");
    println!("Type a prompt and press Enter to generate text.");
    println!("Type 'exit' to quit.");

    let mut input = String::new();
    loop {
        // Clear the input string
        input.clear();

        // Prompt for user input
        print!("\nEnter prompt: ");
        std::io::stdout().flush().unwrap();

        // Read user input
        std::io::stdin()
            .read_line(&mut input)
            .expect("Failed to read input");

        // Trim whitespace and check for exit command
        let trimmed_input = input.trim();
        if trimmed_input.eq_ignore_ascii_case("exit") {
            println!("Exiting interactive mode.");
            break;
        }

        // Generate prediction based on user input with "User:" prefix
        let formatted_input = format!("User: {}", trimmed_input);
        let prediction = llm.predict(&formatted_input);
        println!("Model output: {}", prediction);
    }
}<|MERGE_RESOLUTION|>--- conflicted
+++ resolved
@@ -6,20 +6,16 @@
 use transformer::TransformerBlock;
 use vocab::Vocab;
 
-<<<<<<< HEAD
 mod dataset_loader;
 mod llm;
-=======
+mod embeddings;
+mod vocab;
+mod transformer;
+mod feed_forward;
+mod self_attention;
+mod output_projection;
 mod adam;
->>>>>>> 1d4b9730
-mod embeddings;
-mod feed_forward;
 mod layer_norm;
-mod llm;
-mod output_projection;
-mod self_attention;
-mod transformer;
-mod vocab;
 
 // Use the constants from lib.rs
 const MAX_SEQ_LEN: usize = 80;
@@ -35,7 +31,6 @@
 
     // Add end of sequence token
     vocab_set.insert("</s>".to_string());
-<<<<<<< HEAD
     
     
     let dataset = dataset_loader::Dataset::new(
@@ -43,95 +38,6 @@
         String::from("data/chat_training_data.json"),
         dataset_loader::DatasetType::JSON,
     ); // Placeholder, not used in this example
-=======
-
-    // Pre-training data - simple text completion patterns
-    let pretraining_data = vec![
-        "The sun rises in the east and sets in the west </s>",
-        "Water flows downhill due to gravity </s>",
-        "Birds fly through the air using their wings </s>",
-        "Fish swim in rivers, lakes, and oceans </s>",
-        "Trees grow tall and produce leaves </s>",
-        "Rain falls from clouds in the sky </s>",
-        "Fire is hot and produces light </s>",
-        "Ice is frozen water that melts when heated </s>",
-        "Mountains are tall and rocky formations </s>",
-        "The moon orbits around planet Earth </s>",
-        "Flowers bloom in spring and summer </s>",
-        "Snow is cold and white </s>",
-        "Wind moves air from place to place </s>",
-        "Rivers flow into larger bodies of water </s>",
-        "Sand is found on beaches and in deserts </s>",
-        "Grass grows in fields and yards </s>",
-        "Rocks are hard and can be different colors </s>",
-        "Stars shine bright in the night sky </s>",
-        "Waves move across the surface of water </s>",
-        "Clouds form when water vapor rises </s>",
-        "Lightning is bright and makes thunder </s>",
-        "Storms bring rain and strong winds </s>",
-        "Seasons change throughout the year </s>",
-        "Animals eat food to survive </s>",
-        "Plants need sunlight and water to grow </s>",
-    ];
-
-    let chat_training_data = vec![
-        // Conversational instruction-following data
-        ("User: What causes rain? Assistant: Rain is caused by water vapor in clouds condensing into droplets that become too heavy to remain airborne </s>"),
-        ("User: How do mountains form? Assistant: Mountains are formed through tectonic forces or volcanism over long geological time periods </s>"),
-        ("User: What is the Amazon rainforest? Assistant: The Amazon rainforest is one of the most biodiverse places on earth, home to countless species </s>"),
-        ("User: At what temperature does water boil? Assistant: Water boils at 100 degrees celsius at standard atmospheric pressure </s>"),
-        ("User: How long does it take the moon to orbit Earth? Assistant: The moon orbits the earth approximately every 27.3 days </s>"),
-        ("User: What is photosynthesis? Assistant: Photosynthesis is the process by which green plants use sunlight to synthesize food from carbon dioxide </s>"),
-        ("User: How does gravity work? Assistant: Gravity is a force that attracts two bodies toward each other based on their mass </s>"),
-        ("User: How many neurons are in the human brain? Assistant: The human brain contains about 86 billion neurons that transmit information throughout the body </s>"),
-        ("User: What is electricity? Assistant: Electricity is the flow of electrons through a conductor, often used to power devices </s>"),
-        ("User: What is climate change? Assistant: Climate change refers to long-term shifts in temperatures and weather patterns on Earth </s>"),
-        ("User: How long do oak trees live? Assistant: Oak trees can live for hundreds of years and produce acorns as their fruit </s>"),
-        ("User: What happened to Pluto? Assistant: Pluto was reclassified from a planet to a dwarf planet in 2006 by astronomers </s>"),
-        ("User: How is glass made? Assistant: Glass is made by heating sand, soda ash, and limestone to very high temperatures until they melt </s>"),
-        ("User: What do volcanoes do? Assistant: Volcanoes can erupt with lava, ash, and gases, altering landscapes and ecosystems </s>"),
-        ("User: Why was the Great Wall built? Assistant: The great wall of china was built to protect ancient china from invasions </s>"),
-        ("User: What are penguins like? Assistant: Penguins are flightless birds that are well adapted to life in cold environments </s>"),
-        ("User: How much rain do deserts get? Assistant: Deserts receive less than 250 millimeters of precipitation each year </s>"),
-        ("User: What is Jupiter like? Assistant: Jupiter is the largest planet in our solar system and has dozens of moons </s>"),
-        ("User: How fast does light travel? Assistant: Light travels at approximately 299,792 kilometers per second in a vacuum </s>"),
-        ("User: What is gold used for? Assistant: Gold is a dense, soft metal often used in jewelry and electronics due to its conductivity </s>"),
-        ("User: What covers most of Earth? Assistant: Most of the earth's surface is covered by water, primarily in oceans </s>"),
-        ("User: How do bicycles work? Assistant: Bicycles are an efficient mode of transport that convert human energy into motion through gears </s>"),
-        ("User: How is chocolate made? Assistant: Chocolate is made from roasted and ground cacao seeds, often sweetened and flavored </s>"),
-        ("User: What is the internet? Assistant: The internet is a global network that allows for digital communication and information sharing </s>"),
-        ("User: How do wind turbines work? Assistant: Wind energy is harnessed using turbines that convert wind motion into electricity </s>"),
-        ("User: What are cats like? Assistant: Cats are domesticated mammals known for their independence and hunting instincts </s>"),
-        ("User: How do languages change? Assistant: Languages evolve over time through cultural, social, and technological influences </s>"),
-        ("User: What did the printing press do? Assistant: The printing press revolutionized the spread of information in the 15th century </s>"),
-        ("User: What is sound? Assistant: Sound is a vibration that travels through air, water, or solid materials to reach our ears </s>"),
-        ("User: Why is carbon important? Assistant: Carbon is an essential element in organic chemistry, forming the basis of all life on Earth </s>"),
-        ("User: What was the Library of Alexandria? Assistant: The library of alexandria was one of the most significant libraries of the ancient world </s>"),
-        ("User: What do honeybees do? Assistant: Honeybees play a vital role in pollination, which supports ecosystems and agriculture </s>"),
-        ("User: Are electric cars better? Assistant: Electric vehicles produce less air pollution than traditional gasoline-powered cars </s>"),
-        ("User: How do you make bread? Assistant: Bread is typically made from flour, water, yeast, and salt through a baking process </s>"),
-        ("User: What is the Sahara desert? Assistant: The sahara desert is the largest hot desert in the world, spanning multiple countries </s>"),
-        ("User: What are renewable resources? Assistant: Renewable resources replenish naturally and include sunlight, wind, and water </s>"),
-        ("User: What are eclipses? Assistant: Eclipses occur when one celestial body moves into the shadow of another </s>"),
-        ("User: How are language models trained? Assistant: Language models are trained using vast amounts of text to learn patterns in language </s>"),
-        ("User: How do compasses work? Assistant: Compasses work by aligning a magnetic needle with the earth's magnetic field </s>"),
-        ("User: What do vaccines do? Assistant: Vaccines help the immune system recognize and fight off specific pathogens </s>"),
-        // Greeting and conversational patterns
-        ("User: Hello! Assistant: Hello! How can I help you today? </s>"),
-        ("User: Hi! Assistant: Hi there! What can I do for you? </s>"),
-        ("User: Hey! Assistant: Hey! How's it going? What would you like to know? </s>"),
-        ("User: Good morning! Assistant: Good morning! Hope you're having a great day. How can I assist you? </s>"),
-        ("User: Good afternoon! Assistant: Good afternoon! What can I help you with today? </s>"),
-        ("User: Good evening! Assistant: Good evening! How may I help you tonight? </s>"),
-        ("User: How are you? Assistant: I'm doing well, thank you for asking! How can I help you today? </s>"),
-        ("User: What's up? Assistant: Not much, just here to help! What would you like to know? </s>"),
-        ("User: Greetings! Assistant: Greetings! It's nice to meet you. How can I be of assistance? </s>"),
-        ("User: Thank you. Assistant: You're welcome! I'm happy to help </s>"),
-        ("User: Can you explain that? Assistant: Of course! I'd be happy to explain in more detail </s>"),
-        ("User: I don't understand. Assistant: No problem! Let me try to explain it differently </s>"),
-        ("User: What do you think? Assistant: Based on the information available, I think it's important to consider multiple perspectives </s>"),
-    ];
->>>>>>> 1d4b9730
 
     // Process all training examples for vocabulary
     // First process pre-training data
@@ -185,30 +91,17 @@
     let vocab = Vocab::new(vocab_words_refs);
 
     let transformer_block_1 = TransformerBlock::new(EMBEDDING_DIM, HIDDEN_DIM);
-    // let transformer_block_2 = TransformerBlock::new(EMBEDDING_DIM, HIDDEN_DIM);
-    // let transformer_block_3 = TransformerBlock::new(EMBEDDING_DIM, HIDDEN_DIM);
+    let transformer_block_2 = TransformerBlock::new(EMBEDDING_DIM, HIDDEN_DIM);
+    let transformer_block_3 = TransformerBlock::new(EMBEDDING_DIM, HIDDEN_DIM);
     let output_projection = OutputProjection::new(EMBEDDING_DIM, vocab.words.len());
     let embeddings = Embeddings::new(vocab.clone());
-<<<<<<< HEAD
     let mut llm = LLM::new(vocab, vec![
         Box::new(embeddings),
         Box::new(transformer_block_1),
-        // Box::new(transformer_block_2),
-        // Box::new(transformer_block_3),
+        Box::new(transformer_block_2),
+        Box::new(transformer_block_3),
         Box::new(output_projection),
     ]);
-=======
-    let mut llm = LLM::new(
-        vocab,
-        vec![
-            Box::new(embeddings),
-            Box::new(transformer_block_1),
-            Box::new(transformer_block_2),
-            Box::new(transformer_block_3),
-            Box::new(output_projection),
-        ],
-    );
->>>>>>> 1d4b9730
 
     println!("\n=== MODEL INFORMATION ===");
     println!("Network architecture: {}", llm.network_description());
@@ -218,7 +111,6 @@
     println!("Output: {}", llm.predict(&string));
 
     println!("\n=== PRE-TRAINING MODEL ===");
-<<<<<<< HEAD
     println!("Pre-training on {} examples for {} epochs with learning rate {}", 
              dataset.pretraining_data.len(), 100, 0.0005);
     llm.train(dataset.pretraining_data.iter().map(|s| s.as_str()).collect::<Vec<&str>>(), 100, 0.0005);
@@ -228,25 +120,6 @@
              dataset.chat_training_data.len(), 100, 0.0001);
     llm.train(dataset.chat_training_data.iter().map(|s| s.as_str()).collect::<Vec<&str>>(), 100, 0.0001); // Much lower learning rate for stability
     
-=======
-    println!(
-        "Pre-training on {} examples for {} epochs with learning rate {}",
-        pretraining_data.len(),
-        100,
-        0.0005
-    );
-    llm.train(pretraining_data, 100, 0.0005);
-
-    println!("\n=== INSTRUCTION TUNING ===");
-    println!(
-        "Instruction tuning on {} examples for {} epochs with learning rate {}",
-        chat_training_data.len(),
-        100,
-        0.0001
-    );
-    llm.train(chat_training_data, 100, 0.0001); // Much lower learning rate for stability
-
->>>>>>> 1d4b9730
     println!("\n=== AFTER TRAINING ===");
     println!("Input: {}", string);
     let result = llm.predict(&string);
